"""A collection of functions for writing CSVY files."""

from __future__ import annotations

import csv
import logging
from collections.abc import Callable, Iterable
from io import TextIOBase
from pathlib import Path
from typing import Any

import yaml

from .validators import validate_write

KNOWN_WRITERS: list[Callable[[Path | str, Any, str], bool]] = []


def register_writer(fun: Callable[[Path | str, Any, str], bool]) -> Callable:
    """Register a file writer.

    Args:
        fun (Callable): The writer function.

    Returns:
        Callable: the writer function.
    """
    if fun not in KNOWN_WRITERS:
        KNOWN_WRITERS.append(fun)
    return fun


def write(
    filename: Path | str,
    data: Any,
    header: dict[str, Any],
    comment: str = "",
    encoding: str = "utf-8",
    csv_options: dict[str, Any] | None = None,
    yaml_options: dict[str, Any] | None = None,
) -> None:
    """Writes the data and header in a CSV file, formating the header as yaml.

    Args:
        filename: Name of the file to save the information into. If it exists, it will
            be overwritten.
        data: The data to add to the file.
        header: Dictionary with the header information to save.
        comment: String to use to mark the header lines as comments.
        encoding: The character encoding to use in the file to write.
        csv_options: Arguments to pass to the CSV writer, being this `savetxt`, panda's
            `to_csv` or something else. Mind that any argument related to the character
            to indicate a comment or header line will be ignored.
        yaml_options: Arguments to pass to the 'yaml.safe_dump' function to control
            writing the header.
    """
    csv_options = csv_options if csv_options is not None else {}
    yaml_options = yaml_options if yaml_options is not None else {}

    write_header(filename, header, comment, encoding, **yaml_options)
    write_data(filename, data, comment, encoding, **csv_options)


class Writer:
    """A class for writing the CSV data to a file incrementally.

    Under the hood, this class uses csv.writer to write lines of data to CSV files.
    """

    def __init__(
        self,
        filename: Path | str,
        header: dict[str, Any],
        comment: str = "",
        encoding: str = "utf-8",
        csv_options: dict[str, Any] | None = None,
        yaml_options: dict[str, Any] | None = None,
        line_buffering: bool = False,
    ) -> None:
        """Create a new Writer.

        Args:
            filename: Path to file. If it exists it will be overwritten.
            header: Dictionary with the header information to save.
            comment: String to use to mark the header lines as comments.
            encoding: The character encoding to use when writing to file.
            csv_options: Arguments to pass to csv.writer()
            yaml_options: Arguments to pass to the 'yaml.safe_dump' function to control
                writing the header.
            line_buffering: Line buffering instead of chunk buffering (default False).
        """
        if not csv_options:
            csv_options = {}
        if not yaml_options:
            yaml_options = {}

        # Line buffering: 1 and default chunk buffering: -1
        buffering = 1 if line_buffering else -1

        # Newline must be "" as per csv.writer's documentation
        self._file = Path(filename).open(
            "w", encoding=encoding, newline="", buffering=buffering
        )
        write_header(self._file, header, comment, encoding, **yaml_options)

        self._writer = csv.writer(self._file, **csv_options)

    def __enter__(self) -> Writer:
        """Enter the context manager."""
        return self

    def __exit__(self, *_: Any) -> None:
        """Exit the context manager."""
        self._file.close()

    def close(self) -> None:
        """Close the underlying file handle."""
        self._file.close()

    def writerow(self, row: Iterable[Any]) -> None:
        """Write a single row of data to the CSV file."""
        self._writer.writerow(row)

    def writerows(self, rows: Iterable[Iterable[Any]]) -> None:
        """Write multiple rows of data to the CSV file."""
        self._writer.writerows(rows)


def write_header(
    file: Path | str | TextIOBase,
    header: dict[str, Any],
    comment: str = "",
    encoding: str = "utf-8",
    **kwargs: Any,
) -> None:
    """Writes the header dictionary into the file with lines starting with comment.

    Args:
        file: File handle or path to file. Will be overwritten if it exists.
        header: Dictionary with the header information to save.
        comment: String to use to mark the header lines as comments.
        encoding: The character encoding to use in the file to write.
        **kwargs: Arguments to pass to 'yaml.safe_dump'. If "sort_keys" is not one of
            arguments, it will be set to sort_keys=False.
    """
    header_ = validate_write(header)
    if not isinstance(file, TextIOBase):
<<<<<<< HEAD
        with Path(file).open("w", encoding=encoding) as f:
            write_header(f, header, comment, **kwargs)
=======
        with Path(file).open("w") as f:
            write_header(f, header_, comment, **kwargs)
>>>>>>> 41059411
            return

    if "sort_keys" not in kwargs:
        kwargs["sort_keys"] = False

    stream = yaml.safe_dump(header_, **kwargs)
    stream = "\n".join([f"{comment}" + line for line in stream.split("\n")])
    marker = f"{comment}---\n"
    stream = marker + stream + "---\n"
    file.write(stream)  # type: ignore


def write_data(
    filename: Path | str,
    data: Any,
    comment: str = "",
    encoding: str = "utf-8",
    **kwargs: Any,
) -> None:
    """Writes the tabular data to the chosen file, adding it after the header.

    Args:
        filename: Name of the file to save the data into. The data will be added to the
            end of the file.
        data: The data to add to the file. Depending on its type, a different method
            will be used to save the data to disk. The fallback will be the built in CSV
            package. If it is a numpy array, the `savetxt` will be used, while if it is
            a pandas Dataframe, the `to_csv` method will be used.
        comment: String to use to mark the header lines as comments.
        encoding: The character encoding to use in the file to write.
        **kwargs: Arguments to be passed to the underlaying saving method.
    """
    for fun in KNOWN_WRITERS:
        if fun(filename, data, comment, **kwargs):
            return

    write_csv(filename, data, comment, encoding, **kwargs)


@register_writer
def write_numpy(
    filename: Path | str,
    data: Any,
    comment: str = "",
    encoding: str = "utf-8",
    **kwargs: Any,
) -> bool:
    """Writes the numpy array to the chosen file, adding it after the header.

    Args:
        filename: Name of the file to save the data into. The data will be added to the
            end of the file.
        data: The data. If it is a numpy array, it will be saved, otherwise nothing is
            done.
        comment: String to use to mark the header lines as comments.
        encoding: The character encoding to use in the file to write.
        **kwargs: Arguments to be passed to the underlaying saving method.

    Return:
        True if the writer worked, False otherwise.
    """
    try:
        import numpy as np

        kwargs["comments"] = comment
        if isinstance(data, np.ndarray):
            with open(filename, "a", encoding=encoding) as f:
                np.savetxt(f, data, **kwargs)

            return True

    except ModuleNotFoundError:
        logging.getLogger().debug("Numpy is not installed, so not using 'savetxt'.")

    return False


@register_writer
def write_pandas(
    filename: Path | str,
    data: Any,
    comment: str = "",
    encoding: str = "utf-8",
    **kwargs: Any,
) -> bool:
    """Writes the pandas dataframe to the chosen file, adding it after the header.

    Args:
        filename: Name of the file to save the data into. The data will be added to the
            end of the file.
        data: The data. If it is a pandas dataframe, it will be saved, otherwise nothing
            is done.
        comment: String to use to mark the header lines as comments.
        encoding: The character encoding to use in the file to write.
        **kwargs: Arguments to be passed to the underlaying saving method.

    Returns:
        True if the writer worked, False otherwise.
    """
    try:
        import pandas as pd

        if isinstance(data, pd.DataFrame):
            with open(filename, "a", encoding=encoding, newline="") as f:
                data.to_csv(f, **kwargs)

            return True

    except ModuleNotFoundError:
        logging.getLogger().debug("Pandas is not installed, so not using 'to_csv'.")

    return False


@register_writer
def write_polars(
    filename: Path | str,
    data: Any,
    comment: str = "",
    encoding: str = "utf-8",
    **kwargs: Any,
) -> bool:
    """Writes the polars dataframe to the chosen file, adding it after the header.

    Args:
        filename: Name of the file to save the data into. The data will be added to the
            end of the file.
        data: The data. If it is a polars DataFrame or LazyFrame, it will be saved,
            otherwise nothing is done.
        comment: String to use to mark the header lines as comments.
        encoding: The character encoding to use in the file to write.
        **kwargs: Arguments to be passed to the underlaying saving method.

    Returns:
        True if the writer worked, False otherwise.
    """
    try:
        import polars as pl

        if isinstance(data, pl.LazyFrame):
            # Streaming mode (saving with `LazyFrame.sink_csv`) is unstable, so we
            # collect the data into a DataFrame first
            data = data.collect()
        if isinstance(data, pl.DataFrame):
            with open(filename, "a", encoding=encoding, newline="") as f:
                data.write_csv(f, **kwargs)

            return True

    except ModuleNotFoundError:
        logging.getLogger().debug("Polars is not installed, so not using 'write_csv'.")

    return False


def write_csv(
    filename: Path | str,
    data: Any,
    comment: str = "",
    encoding: str = "utf-8",
    **kwargs: Any,
) -> bool:
    """Writes the tabular to the chosen file, adding it after the header.

    Args:
        filename: Name of the file to save the data into. The data will be added to the
            end of the file.
        data: The data. Can have anything that counts as a sequence. Each component of
            the sequence will be saved in a different row.
        comment: String to use to mark the header lines as comments.
        encoding: The character encoding to use in the file to write.
        **kwargs: Arguments to be passed to the underlaying saving method.

    Returns:
        True if the writer worked, False otherwise.
    """
    with open(filename, "a", encoding=encoding, newline="") as f:
        writer = csv.writer(f, **kwargs)
        for row in data:
            writer.writerow(row)

    return True<|MERGE_RESOLUTION|>--- conflicted
+++ resolved
@@ -145,13 +145,8 @@
     """
     header_ = validate_write(header)
     if not isinstance(file, TextIOBase):
-<<<<<<< HEAD
         with Path(file).open("w", encoding=encoding) as f:
-            write_header(f, header, comment, **kwargs)
-=======
-        with Path(file).open("w") as f:
             write_header(f, header_, comment, **kwargs)
->>>>>>> 41059411
             return
 
     if "sort_keys" not in kwargs:
