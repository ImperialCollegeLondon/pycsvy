[tool.poetry]
name = "pycsvy"
version = "0.2.1"
description = "Python reader/writer for CSV files with YAML header information."
authors = ["Diego Alonso Álvarez <d.alonso-alvarez@imperial.ac.uk>"]
license = "BSD-3-Clause"
readme = "README.md"
repository = "https://github.com/ImperialCollegeLondon/pycsvy"
classifiers = [
	"Development Status :: 4 - Beta",
	"Intended Audience :: Developers",
	"Intended Audience :: Science/Research",
	"Programming Language :: Python :: 3",
	"Programming Language :: Python :: 3.8",
	"Programming Language :: Python :: 3.9",
	"Programming Language :: Python :: 3.10",
	"Programming Language :: Python :: 3.11"
]

packages = [
    { include = "csvy" },
]

[tool.poetry.dependencies]
python = "^3.8"
PyYAML = "^6.0"

[tool.poetry.dev-dependencies]
pytest = "^7.2"
pytest-cov = "^3.0.0"
pytest-flake8 = "^1.1.1"
pytest-mypy = "^0.9.1"
pytest-mock = "^3.7.0"
isort = "^5.10.1"
pre-commit = "^2.18.1"
black = "^22.3.0"
numpy = "^1.24.2"
pandas = "^1.4.1"
flake8 = "^4.0.1"
types-PyYAML = "^6.0.7"
codecov = "^2.1.12"
<<<<<<< HEAD
coverage = "^6.3.3"
bump2version = "^1.0.1"
=======
coverage = "^7.1.0"
>>>>>>> 48dd4643

[tool.poetry.group.docs.dependencies]
mkdocs = "^1.4.1"
mkdocstrings = {extras = ["python"], version = "^0.19.0"}
mkdocs-material = "^8.5.7"
mkdocs-gen-files = "^0.4.0"
mkdocs-literate-nav = "^0.5.0"
mkdocs-section-index = "^0.3.4"

[build-system]
requires = ["poetry-core>=1.0.0"]
build-backend = "poetry.core.masonry.api"<|MERGE_RESOLUTION|>--- conflicted
+++ resolved
@@ -39,12 +39,8 @@
 flake8 = "^4.0.1"
 types-PyYAML = "^6.0.7"
 codecov = "^2.1.12"
-<<<<<<< HEAD
-coverage = "^6.3.3"
 bump2version = "^1.0.1"
-=======
 coverage = "^7.1.0"
->>>>>>> 48dd4643
 
 [tool.poetry.group.docs.dependencies]
 mkdocs = "^1.4.1"
