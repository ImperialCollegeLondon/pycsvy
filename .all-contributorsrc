{
  "files": [
    "README.md"
  ],
  "imageSize": 100,
  "commit": false,
  "commitConvention": "angular",
  "contributors": [
    {
      "login": "dalonsoa",
      "name": "Diego Alonso Álvarez",
      "avatar_url": "https://avatars.githubusercontent.com/u/6095790?v=4",
      "profile": "https://www.imperial.ac.uk/admin-services/ict/self-service/research-support/rcs/service-offering/research-software-engineering/",
      "contributions": [
        "infra",
        "ideas",
        "maintenance",
        "test",
        "bug",
        "code"
      ]
    },
    {
      "login": "alexdewar",
      "name": "Alex Dewar",
      "avatar_url": "https://avatars.githubusercontent.com/u/23149834?v=4",
      "profile": "https://www.imperial.ac.uk/research-software-engineering",
      "contributions": [
        "ideas",
        "test",
        "code"
      ]
    },
    {
      "login": "AdrianDAlessandro",
      "name": "Adrian D'Alessandro",
      "avatar_url": "https://avatars.githubusercontent.com/u/40875798?v=4",
      "profile": "https://github.com/AdrianDAlessandro",
      "contributions": [
        "bug",
        "code",
        "doc"
      ]
    },
    {
      "login": "jamesturner246",
      "name": "James Paul Turner",
      "avatar_url": "https://avatars.githubusercontent.com/u/6853046?v=4",
      "profile": "https://www.imperial.ac.uk/research-software-engineering",
      "contributions": [
        "infra",
        "code"
      ]
    },
    {
      "login": "dc2917",
      "name": "Dan Cummins",
      "avatar_url": "https://avatars.githubusercontent.com/u/45606273?v=4",
      "profile": "https://dc2917.github.io",
      "contributions": [
        "infra",
        "code"
      ]
    },
    {
      "login": "mikeheyns",
      "name": "mikeheyns",
      "avatar_url": "https://avatars.githubusercontent.com/u/123199379?v=4",
      "profile": "https://github.com/mikeheyns",
      "contributions": [
        "infra"
      ]
    },
    {
<<<<<<< HEAD
      "login": "claeusdev",
      "name": "Nana Adjei Manu",
      "avatar_url": "https://avatars.githubusercontent.com/u/17507528?v=4",
      "profile": "http://nanamanu.com",
      "contributions": [
        "infra"
=======
      "login": "Kaos599",
      "name": "Harsh ",
      "avatar_url": "https://avatars.githubusercontent.com/u/115716485?v=4",
      "profile": "https://github.com/Kaos599",
      "contributions": [
        "code",
        "test"
>>>>>>> dbfbe865
      ]
    }
  ],
  "contributorsPerLine": 7,
  "skipCi": true,
  "repoType": "github",
  "repoHost": "https://github.com",
  "projectName": "pycsvy",
  "projectOwner": "ImperialCollegeLondon",
  "commitType": "docs"
}<|MERGE_RESOLUTION|>--- conflicted
+++ resolved
@@ -72,14 +72,15 @@
       ]
     },
     {
-<<<<<<< HEAD
       "login": "claeusdev",
       "name": "Nana Adjei Manu",
       "avatar_url": "https://avatars.githubusercontent.com/u/17507528?v=4",
       "profile": "http://nanamanu.com",
       "contributions": [
         "infra"
-=======
+      ]
+    },
+    {
       "login": "Kaos599",
       "name": "Harsh ",
       "avatar_url": "https://avatars.githubusercontent.com/u/115716485?v=4",
@@ -87,7 +88,6 @@
       "contributions": [
         "code",
         "test"
->>>>>>> dbfbe865
       ]
     }
   ],
